package chain

import (
	"math/big"

	"github.com/crytic/medusa/chain/types"
	"github.com/crytic/medusa/compilation/abiutils"
	"github.com/ethereum/go-ethereum/accounts/abi"
	"github.com/ethereum/go-ethereum/common"
<<<<<<< HEAD
	"github.com/ethereum/go-ethereum/core"
	"github.com/ethereum/go-ethereum/core/vm"
=======
	"github.com/ethereum/go-ethereum/core/tracing"
	coretypes "github.com/ethereum/go-ethereum/core/types"
	"github.com/ethereum/go-ethereum/core/vm"
	"github.com/ethereum/go-ethereum/eth/tracers"
>>>>>>> ff587c3d
)

// cheatCodeTracer represents an EVM.Logger which tracks and patches EVM execution state to enable extended
// testing functionality on-chain.
type cheatCodeTracer struct {
	// chain refers to the TestChain which this tracer is bound to. This is nil when the tracer is first created,
	// but is set to TestChain which created it, after it is added.
	chain *TestChain

	// callDepth refers to the current EVM depth during tracing.
	callDepth uint64

	// evm refers to the EVM instance last captured.
	evmContext *tracing.VMContext

	// callFrames represents per-call-frame data deployment information being captured by the tracer.
	callFrames []*cheatCodeTracerCallFrame

	// results stores the tracer output after a transaction has concluded.
	results *cheatCodeTracerResults

	// nativeTracer is the underlying tracer interface that the cheatcode tracer follows
	nativeTracer *TestChainTracer
}

// cheatCodeTracerCallFrame represents per-call-frame data traced by a cheatCodeTracer.
type cheatCodeTracerCallFrame struct {
	// onNextFrameEnterHooks describes hooks which will be executed the next time this call frame executes a call,
	// creating "the next call frame".
	// The hooks are executed as a queue on entry.
	onNextFrameEnterHooks types.GenericHookFuncs
	// onNextFrameExitRestoreHooks describes hooks which will be executed the next time this call frame executes a call,
	// and exits it, "exiting the next call frame".
	// The hooks are executed as a stack on exit (to support revert operations).
	onNextFrameExitRestoreHooks types.GenericHookFuncs
	// onFrameExitRestoreHooks describes hooks which are executed when this call frame is exited.
	// The hooks are executed as a stack on exit (to support revert operations).
	onFrameExitRestoreHooks types.GenericHookFuncs

	// onTopFrameExitRestoreHooks describes hooks which are executed when this scope, or a parent scope reverts, or the
	// top call frame is exiting.
	// The hooks are executed as a stack (to support revert operations).
	onTopFrameExitRestoreHooks types.GenericHookFuncs

	// onChainRevertRestoreHooks describes hooks which are executed when this scope, a parent scope, or the chain reverts.
	// This is propagated up the call stack, only triggering if a call frame reverts. If it does not revert,
	// it is stored in a block and only called when the block is reverted.
	// The hooks are executed as a stack (to support revert operations).
	onChainRevertRestoreHooks types.GenericHookFuncs

	// vmPc describes the current call frame's program counter.
	vmPc uint64
	// vmOp describes the current call frame's last instruction executed.
	vmOp vm.OpCode
	// vmScope describes the current call frame's scope context.
	vmScope tracing.OpContext
	// vmReturnData describes the current call frame's return data (set on exit).
	vmReturnData []byte
	// vmErr describes the current call frame's returned error (set on exit), nil if no error.
	vmErr error
}

// cheatCodeTracerResults holds the hooks that need to be executed when the chain reverts.
type cheatCodeTracerResults struct {
	// executionResult describes the results for the most recently concluded transaction
	executionResult *core.ExecutionResult

	// onChainRevertHooks describes hooks which are to be executed when the chain reverts.
	onChainRevertHooks types.GenericHookFuncs
}

// newCheatCodeTracer creates a cheatCodeTracer and returns it.
func newCheatCodeTracer() *cheatCodeTracer {
	tracer := &cheatCodeTracer{}
	innerTracer := &tracers.Tracer{
		Hooks: &tracing.Hooks{
			OnTxStart: tracer.OnTxStart,
			OnTxEnd:   tracer.OnTxEnd,
			OnEnter:   tracer.OnEnter,
			OnExit:    tracer.OnExit,
			OnOpcode:  tracer.OnOpcode,
		},
	}
	tracer.nativeTracer = &TestChainTracer{Tracer: innerTracer, CaptureTxEndSetAdditionalResults: tracer.CaptureTxEndSetAdditionalResults}

	return tracer
}

// NativeTracer returns the underlying TestChainTracer.
func (t *cheatCodeTracer) NativeTracer() *TestChainTracer {
	return t.nativeTracer
}

// bindToChain is called by the TestChain which created the tracer to set its reference.
// Note: This is done because of the cheat code system's dependency on the genesis block, as well as chain's dependency
// on it, which prevents the chain being set in the tracer on initialization.
func (t *cheatCodeTracer) bindToChain(chain *TestChain) {
	t.chain = chain
}

// PreviousCallFrame returns the previous call frame of the current EVM execution, or nil if there is no previous.
func (t *cheatCodeTracer) PreviousCallFrame() *cheatCodeTracerCallFrame {
	if len(t.callFrames) < 2 {
		return nil
	}
	return t.callFrames[t.callDepth-1]
}

// CurrentCallFrame returns the current call frame of the EVM execution, or nil if there is none.
func (t *cheatCodeTracer) CurrentCallFrame() *cheatCodeTracerCallFrame {
	if len(t.callFrames) == 0 {
		return nil
	}
	return t.callFrames[t.callDepth]
}

// OnTxStart is called upon the start of transaction execution, as defined by tracers.Tracer.
func (t *cheatCodeTracer) OnTxStart(vm *tracing.VMContext, tx *coretypes.Transaction, from common.Address) {
	// Reset our capture state
	t.callDepth = 0
	t.callFrames = make([]*cheatCodeTracerCallFrame, 0)
	t.results = &cheatCodeTracerResults{
		executionResult:    &core.ExecutionResult{},
		onChainRevertHooks: nil,
	}
	// Store our evm reference
	t.evmContext = vm
}

// OnTxEnd is called upon the end of transaction execution, as defined by tracers.Tracer
func (t *cheatCodeTracer) OnTxEnd(*coretypes.Receipt, error) {

}

// OnEnter initializes the tracing operation for the top of a call frame, as defined by tracers.Tracer.
func (t *cheatCodeTracer) OnEnter(depth int, typ byte, from common.Address, to common.Address, input []byte, gas uint64, value *big.Int) {
	// Check to see if this is the top level call frame
	isTopLevelFrame := depth == 0
	var callFrameData *cheatCodeTracerCallFrame
	if isTopLevelFrame {
		// Create our call frame struct to track data for this initial entry call frame.
		callFrameData = &cheatCodeTracerCallFrame{}
	} else {
		// We haven't updated our call depth yet, so obtain the "previous" call frame (current for now)
		previousCallFrame := t.CurrentCallFrame()

		// Create our call frame struct to track data for this initial entry call frame.
		// We forward our "next frame hooks" to this frame, then clear them from the previous frame.
		callFrameData = &cheatCodeTracerCallFrame{
			onFrameExitRestoreHooks: previousCallFrame.onNextFrameExitRestoreHooks,
		}
		previousCallFrame.onNextFrameExitRestoreHooks = nil

		// Increase our call depth now that we're entering a new call frame.
		t.callDepth++
	}

<<<<<<< HEAD
	// Create our call frame struct to track data for this initial entry call frame.
	callFrameData := &cheatCodeTracerCallFrame{}

=======
	// Append our new call frame
>>>>>>> ff587c3d
	t.callFrames = append(t.callFrames, callFrameData)

	// Note: We do not execute events for "next frame enter" here, as we do not yet have scope information.
	// Those events are executed when the first EVM instruction is executed in the new scope.
}

// OnExit is called after a call to finalize tracing completes for the top of a call frame, as defined by tracers.Tracer.
func (t *cheatCodeTracer) OnExit(depth int, output []byte, gasUsed uint64, err error, reverted bool) {
	// Execute all current call frame exit hooks
	exitingCallFrame := t.callFrames[t.callDepth]

	exitingCallFrame.onFrameExitRestoreHooks.Execute(false, true)

	var parentCallFrame *cheatCodeTracerCallFrame
	if depth == 0 {
		// If this is the top-level call frame, execute all of its exit hooks
		exitingCallFrame.onTopFrameExitRestoreHooks.Execute(false, true)
	} else {
		// If not, retrieve the parent call frame
		parentCallFrame = t.callFrames[t.callDepth-1]
	}

	// We're exiting the current frame, so remove our frame data.
	t.callFrames = t.callFrames[:t.callDepth]

<<<<<<< HEAD
	// Increase our call depth now that we're entering a new call frame.
	t.callDepth++

	// Create our call frame struct to track data for this initial entry call frame.
	// We forward our "next frame hooks" to this frame, then clear them from the previous frame.
	callFrameData := &cheatCodeTracerCallFrame{
		onFrameExitRestoreHooks: previousCallFrame.onNextFrameExitRestoreHooks,
	}
	previousCallFrame.onNextFrameExitRestoreHooks = nil
	t.callFrames = append(t.callFrames, callFrameData)

	// Note: We do not execute events for "next frame enter" here, as we do not yet have scope information.
	// Those events are executed when the first EVM instruction is executed in the new scope.
}

// CaptureExit is called upon exiting of the call frame, as defined by vm.EVMLogger.
func (t *cheatCodeTracer) CaptureExit(output []byte, gasUsed uint64, err error) {
	// Capture call frame execution results
	t.results.executionResult = &core.ExecutionResult{
		UsedGas:    gasUsed,
		Err:        err,
		ReturnData: output,
	}

	// Execute all current call frame exit hooks
	exitingCallFrame := t.callFrames[t.callDepth]

	exitingCallFrame.vmReturnData = output
	exitingCallFrame.vmErr = err

	exitingCallFrame.onFrameExitRestoreHooks.Execute(false, true)

	parentCallFrame := t.callFrames[t.callDepth-1]

	// If we didn't encounter an error in this call frame, we push our upward propagating revert events up one frame.
	if err == nil {
=======
	// If we didn't encounter an error in this call frame, we push our upward propagating restore events up one frame.
	if err == nil && depth == 0 {
		// Since this is the top call frame, we add the revert events to the results of the tracer and return early
		t.results.onChainRevertHooks = append(t.results.onChainRevertHooks, exitingCallFrame.onChainRevertRestoreHooks...)
		return
	} else if err == nil {
		// Propagate hooks up to the parent call frame
>>>>>>> ff587c3d
		parentCallFrame.onTopFrameExitRestoreHooks = append(parentCallFrame.onTopFrameExitRestoreHooks, exitingCallFrame.onTopFrameExitRestoreHooks...)
		parentCallFrame.onChainRevertRestoreHooks = append(parentCallFrame.onChainRevertRestoreHooks, exitingCallFrame.onChainRevertRestoreHooks...)
	} else {
		// We hit an error, so a revert occurred before this tx was committed.
		exitingCallFrame.onChainRevertRestoreHooks.Execute(false, true)
	}

	// Decrease our call depth now that we've exited a call frame.
	t.callDepth--
}

// OnOpcode records data from an EVM state update, as defined by tracers.Tracer.
func (t *cheatCodeTracer) OnOpcode(pc uint64, op byte, gas, cost uint64, scope tracing.OpContext, rData []byte, depth int, err error) {
	// Set our current frame information.
	currentCallFrame := t.CurrentCallFrame()
	currentCallFrame.vmPc = pc
	currentCallFrame.vmOp = vm.OpCode(op)
	currentCallFrame.vmScope = scope
	currentCallFrame.vmReturnData = rData
	currentCallFrame.vmErr = err

	// We execute our entered next frame hooks here (from our previous call frame), as we now have scope information.
	if t.callDepth > 0 {
		t.callFrames[t.callDepth-1].onNextFrameEnterHooks.Execute(true, true)
	}
}

// CaptureTxEndSetAdditionalResults can be used to set additional results captured from execution tracing. If this
// tracer is used during transaction execution (block creation), the results can later be queried from the block.
// This method will only be called on the added tracer if it implements the extended TestChainTracer interface.
func (t *cheatCodeTracer) CaptureTxEndSetAdditionalResults(results *types.MessageResults) {
	// Add our revert operations we collected for this transaction.
	results.OnRevertHookFuncs = append(results.OnRevertHookFuncs, t.results.onChainRevertHooks...)
	results.ExecutionResult = t.results.executionResult
}

// ThrowAssertionError is used to trigger an assertion failure from within a cheatcode
func (t *cheatCodeTracer) ThrowAssertionError() {
	// Define ABI types
	uintType, _ := abi.NewType("uint256", "", nil)

	// Create Panic ABI method
	panicReturnDataAbi := abi.NewMethod("Panic", "Panic", abi.Function, "", false, false, []abi.Argument{
		{Name: "", Type: uintType, Indexed: false},
	}, abi.Arguments{})

	// Set panic code to 1 which represents an assertion failure
	panicCode := big.NewInt(abiutils.PanicCodeAssertFailed)

	// Pack the values into ABI encoded data
	packedData, err := panicReturnDataAbi.Inputs.Pack(panicCode)
	if err != nil {
		panic(err)
	}

	// Add selector to the packed data
	selector := panicReturnDataAbi.ID
	returnData := append(selector, packedData...)

	// Override the tracer's return error and data
	t.results.executionResult.Err = vm.ErrExecutionReverted
	t.results.executionResult.ReturnData = returnData
}<|MERGE_RESOLUTION|>--- conflicted
+++ resolved
@@ -1,21 +1,19 @@
 package chain
 
 import (
+	"math/big"
+
 	"math/big"
 
 	"github.com/crytic/medusa/chain/types"
 	"github.com/crytic/medusa/compilation/abiutils"
 	"github.com/ethereum/go-ethereum/accounts/abi"
 	"github.com/ethereum/go-ethereum/common"
-<<<<<<< HEAD
 	"github.com/ethereum/go-ethereum/core"
-	"github.com/ethereum/go-ethereum/core/vm"
-=======
 	"github.com/ethereum/go-ethereum/core/tracing"
 	coretypes "github.com/ethereum/go-ethereum/core/types"
 	"github.com/ethereum/go-ethereum/core/vm"
 	"github.com/ethereum/go-ethereum/eth/tracers"
->>>>>>> ff587c3d
 )
 
 // cheatCodeTracer represents an EVM.Logger which tracks and patches EVM execution state to enable extended
@@ -173,13 +171,7 @@
 		t.callDepth++
 	}
 
-<<<<<<< HEAD
-	// Create our call frame struct to track data for this initial entry call frame.
-	callFrameData := &cheatCodeTracerCallFrame{}
-
-=======
 	// Append our new call frame
->>>>>>> ff587c3d
 	t.callFrames = append(t.callFrames, callFrameData)
 
 	// Note: We do not execute events for "next frame enter" here, as we do not yet have scope information.
@@ -190,6 +182,9 @@
 func (t *cheatCodeTracer) OnExit(depth int, output []byte, gasUsed uint64, err error, reverted bool) {
 	// Execute all current call frame exit hooks
 	exitingCallFrame := t.callFrames[t.callDepth]
+
+	exitingCallFrame.vmReturnData = output
+	exitingCallFrame.vmErr = err
 
 	exitingCallFrame.onFrameExitRestoreHooks.Execute(false, true)
 
@@ -205,44 +200,6 @@
 	// We're exiting the current frame, so remove our frame data.
 	t.callFrames = t.callFrames[:t.callDepth]
 
-<<<<<<< HEAD
-	// Increase our call depth now that we're entering a new call frame.
-	t.callDepth++
-
-	// Create our call frame struct to track data for this initial entry call frame.
-	// We forward our "next frame hooks" to this frame, then clear them from the previous frame.
-	callFrameData := &cheatCodeTracerCallFrame{
-		onFrameExitRestoreHooks: previousCallFrame.onNextFrameExitRestoreHooks,
-	}
-	previousCallFrame.onNextFrameExitRestoreHooks = nil
-	t.callFrames = append(t.callFrames, callFrameData)
-
-	// Note: We do not execute events for "next frame enter" here, as we do not yet have scope information.
-	// Those events are executed when the first EVM instruction is executed in the new scope.
-}
-
-// CaptureExit is called upon exiting of the call frame, as defined by vm.EVMLogger.
-func (t *cheatCodeTracer) CaptureExit(output []byte, gasUsed uint64, err error) {
-	// Capture call frame execution results
-	t.results.executionResult = &core.ExecutionResult{
-		UsedGas:    gasUsed,
-		Err:        err,
-		ReturnData: output,
-	}
-
-	// Execute all current call frame exit hooks
-	exitingCallFrame := t.callFrames[t.callDepth]
-
-	exitingCallFrame.vmReturnData = output
-	exitingCallFrame.vmErr = err
-
-	exitingCallFrame.onFrameExitRestoreHooks.Execute(false, true)
-
-	parentCallFrame := t.callFrames[t.callDepth-1]
-
-	// If we didn't encounter an error in this call frame, we push our upward propagating revert events up one frame.
-	if err == nil {
-=======
 	// If we didn't encounter an error in this call frame, we push our upward propagating restore events up one frame.
 	if err == nil && depth == 0 {
 		// Since this is the top call frame, we add the revert events to the results of the tracer and return early
@@ -250,7 +207,6 @@
 		return
 	} else if err == nil {
 		// Propagate hooks up to the parent call frame
->>>>>>> ff587c3d
 		parentCallFrame.onTopFrameExitRestoreHooks = append(parentCallFrame.onTopFrameExitRestoreHooks, exitingCallFrame.onTopFrameExitRestoreHooks...)
 		parentCallFrame.onChainRevertRestoreHooks = append(parentCallFrame.onChainRevertRestoreHooks, exitingCallFrame.onChainRevertRestoreHooks...)
 	} else {
