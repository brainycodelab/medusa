--- conflicted
+++ resolved
@@ -298,18 +298,6 @@
 			// Loop for every contract and register it in our contract definitions
 			for contractName := range source.Contracts {
 				contract := source.Contracts[contractName]
-<<<<<<< HEAD
-				// Register contract setup hook if exists
-				var setupHook *fuzzerTypes.ContractSetupHook
-				for _, method := range contract.Abi.Methods {
-					if method.Name == "setUp" {
-						setupHook = &fuzzerTypes.ContractSetupHook{Method: method, DeployerAddress: f.deployer}
-						break
-					}
-				}
-
-				contractDefinition := fuzzerTypes.NewContract(contractName, sourcePath, &contract, compilation, setupHook)
-=======
 
 				// Skip interfaces.
 				if contract.Kind == compilationTypes.ContractKindInterface {
@@ -342,7 +330,6 @@
 					contractDefinition = contractDefinition.WithExcludedAssertionMethods(f.config.Fuzzing.Testing.ExcludeFunctionSignatures)
 				}
 
->>>>>>> ce40d77d
 				f.contractDefinitions = append(f.contractDefinitions, contractDefinition)
 			}
 		}
