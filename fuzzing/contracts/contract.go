package contracts

import (
	"strings"

	"golang.org/x/exp/slices"

	"github.com/crytic/medusa/compilation/types"
	"github.com/ethereum/go-ethereum/accounts/abi"
	"github.com/ethereum/go-ethereum/common"
)

// Contracts describes an array of contracts
type Contracts []*Contract

// ContractSetupHook describes a contract setup hook
type ContractSetupHook struct {
	// Method represents the setup function
<<<<<<< HEAD
	Method abi.Method
=======
	Method *abi.Method
>>>>>>> ce40d77d

	// DeployerAddress represents the fuzzer's deployer address, to be used when calling the setup hook.
	DeployerAddress common.Address
}

// MatchBytecode takes init and/or runtime bytecode and attempts to match it to a contract definition in the
// current list of contracts. It returns the contract definition if found. Otherwise, it returns nil.
func (c Contracts) MatchBytecode(initBytecode []byte, runtimeBytecode []byte) *Contract {
	// Loop through all our contract definitions to find a match.
	for i := 0; i < len(c); i++ {
		// If we have a match, register the deployed contract.
		if c[i].CompiledContract().IsMatch(initBytecode, runtimeBytecode) {
			return c[i]
		}
	}

	// If we found no definition, return nil.
	return nil
}

// Contract describes a compiled smart contract.
type Contract struct {
	// name represents the name of the contract.
	name string

	// sourcePath represents the key used to index the source file in the compilation it was derived from.
	sourcePath string

	// compiledContract describes the compiled contract data.
	compiledContract *types.CompiledContract

	// compilation describes the compilation which contains the compiledContract.
	compilation *types.Compilation

	// setupHook describes the contract's setup hook, if it exists.
<<<<<<< HEAD
	setupHook *ContractSetupHook
=======
	SetupHook *ContractSetupHook

	// PropertyTestMethods are the methods that are property tests.
	PropertyTestMethods []abi.Method

	// OptimizationTestMethods are the methods that are optimization tests.
	OptimizationTestMethods []abi.Method

	// AssertionTestMethods are ALL other methods that are not property or optimization tests by default.
	// If configured, the methods will be targeted or excluded based on the targetFunctionSignatures
	// and excludedFunctionSignatures, respectively.
	AssertionTestMethods []abi.Method
>>>>>>> ce40d77d
}

// NewContract returns a new Contract instance with the provided information.
func NewContract(name string, sourcePath string, compiledContract *types.CompiledContract, compilation *types.Compilation, setupHook *ContractSetupHook) *Contract {
	return &Contract{
		name:             name,
		sourcePath:       sourcePath,
		compiledContract: compiledContract,
		compilation:      compilation,
		setupHook:        setupHook,
	}
}

// WithTargetedAssertionMethods filters the assertion test methods to those in the target list.
func (c *Contract) WithTargetedAssertionMethods(target []string) *Contract {
	var candidateMethods []abi.Method
	for _, method := range c.AssertionTestMethods {
		canonicalSig := strings.Join([]string{c.name, method.Sig}, ".")
		if slices.Contains(target, canonicalSig) {
			candidateMethods = append(candidateMethods, method)
		}
	}
	c.AssertionTestMethods = candidateMethods
	return c
}

// WithExcludedAssertionMethods filters the assertion test methods to all methods not in excluded list.
func (c *Contract) WithExcludedAssertionMethods(excludedMethods []string) *Contract {
	var candidateMethods []abi.Method
	for _, method := range c.AssertionTestMethods {
		canonicalSig := strings.Join([]string{c.name, method.Sig}, ".")
		if !slices.Contains(excludedMethods, canonicalSig) {
			candidateMethods = append(candidateMethods, method)
		}
	}
	c.AssertionTestMethods = candidateMethods
	return c
}

// Name returns the name of the contract.
func (c *Contract) Name() string {
	return c.name
}

// SourcePath returns the path of the source file containing the contract.
func (c *Contract) SourcePath() string {
	return c.sourcePath
}

// CompiledContract returns the compiled contract information including source mappings, byte code, and ABI.
func (c *Contract) CompiledContract() *types.CompiledContract {
	return c.compiledContract
}

// Compilation returns the compilation which contains the CompiledContract.
func (c *Contract) Compilation() *types.Compilation {
	return c.compilation
}

// SetupHook returns the contract's setup hook, if exists.
func (c *Contract) SetupHook() *ContractSetupHook {
	return c.setupHook
}<|MERGE_RESOLUTION|>--- conflicted
+++ resolved
@@ -16,11 +16,7 @@
 // ContractSetupHook describes a contract setup hook
 type ContractSetupHook struct {
 	// Method represents the setup function
-<<<<<<< HEAD
-	Method abi.Method
-=======
 	Method *abi.Method
->>>>>>> ce40d77d
 
 	// DeployerAddress represents the fuzzer's deployer address, to be used when calling the setup hook.
 	DeployerAddress common.Address
@@ -56,9 +52,6 @@
 	compilation *types.Compilation
 
 	// setupHook describes the contract's setup hook, if it exists.
-<<<<<<< HEAD
-	setupHook *ContractSetupHook
-=======
 	SetupHook *ContractSetupHook
 
 	// PropertyTestMethods are the methods that are property tests.
@@ -71,17 +64,15 @@
 	// If configured, the methods will be targeted or excluded based on the targetFunctionSignatures
 	// and excludedFunctionSignatures, respectively.
 	AssertionTestMethods []abi.Method
->>>>>>> ce40d77d
 }
 
 // NewContract returns a new Contract instance with the provided information.
-func NewContract(name string, sourcePath string, compiledContract *types.CompiledContract, compilation *types.Compilation, setupHook *ContractSetupHook) *Contract {
+func NewContract(name string, sourcePath string, compiledContract *types.CompiledContract, compilation *types.Compilation) *Contract {
 	return &Contract{
 		name:             name,
 		sourcePath:       sourcePath,
 		compiledContract: compiledContract,
 		compilation:      compilation,
-		setupHook:        setupHook,
 	}
 }
 
@@ -129,9 +120,4 @@
 // Compilation returns the compilation which contains the CompiledContract.
 func (c *Contract) Compilation() *types.Compilation {
 	return c.compilation
-}
-
-// SetupHook returns the contract's setup hook, if exists.
-func (c *Contract) SetupHook() *ContractSetupHook {
-	return c.setupHook
 }