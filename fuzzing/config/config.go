--- conflicted
+++ resolved
@@ -201,19 +201,13 @@
 	PanicCodeConfig PanicCodeConfig `json:"panicCodeConfig"`
 }
 
-<<<<<<< HEAD
-// AssertionModesConfig describes the configuration options for the various modes that can be enabled for assertion
-// testing
-type AssertionModesConfig struct {
-	// FailOnRevert describes whether a revert should be treated as a failing case
-	FailOnRevert bool `json:"failOnRevert"`
-
-=======
 // PanicCodeConfig describes the various panic codes that can be enabled and be treated as a failing assertion test
 type PanicCodeConfig struct {
->>>>>>> 878b0f18
 	// FailOnCompilerInsertedPanic describes whether a generic compiler inserted panic should be treated as a failing case
 	FailOnCompilerInsertedPanic bool `json:"failOnCompilerInsertedPanic"`
+
+	// FailOnRevert describes whether an EVM revert should be treated as a failing case
+	FailOnRevert bool `json:"failOnRevert"`
 
 	// FailOnAssertion describes whether an assertion failure should be treated as a failing case
 	FailOnAssertion bool `json:"failOnAssertion"`
