--- conflicted
+++ resolved
@@ -48,8 +48,6 @@
 // IsSetupHook checks whether the method is a setup hook
 func IsSetupHook(method abi.Method) bool {
 	return method.Name == "setUp"
-<<<<<<< HEAD
-=======
 }
 
 // BinTestByType sorts a contract's methods by whether they are the contract's setup hook,assertion, property, or optimization tests.
@@ -66,5 +64,4 @@
 		}
 	}
 	return assertionTests, propertyTests, optimizationTests, setupHook
->>>>>>> ce40d77d
 }